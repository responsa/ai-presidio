"""Handles the entire logic of the Presidio-anonymizer and text anonymizing."""
import logging

from presidio_anonymizer.anonymizers import Mask, FPE, Replace, Hash, Redact
from presidio_anonymizer.entities import AnonymizerRequest, InvalidParamException


class AnonymizerEngine:
    """
    AnonymizerEngine class.

    Handles the entire logic of the Presidio-anonymizer. Gets the original text
    and replaces the PII entities with the desired transformations.
    """

    logger = logging.getLogger("presidio-anonymizer")
    builtin_anonymizers = {"mask": Mask, "fpe": FPE, "replace": Replace, "hash": Hash,
                           "redact": Redact}

    def __init__(
            self,
    ):
        """Handle text replacement for PIIs with requested transformations.

        :param data: a map which contains the transformations, analyzer_results and text
        """

    def anonymize(self, engine_request: AnonymizerRequest) -> str:
        """Anonymize method to anonymize the given text.

        :return: the anonymized text
        """
        original_full_text = engine_request.get_text()
        text_len = len(original_full_text)
        last_replacement_point = text_len
        output_text = engine_request.get_text()
        analyzer_results = (
            engine_request.get_analysis_results().to_sorted_unique_results(True)
        )
        for analyzer_result in analyzer_results:
            transformation = engine_request.get_transformation(analyzer_result)
            self.logger.debug(
                f"for analyzer result {analyzer_result} received transformation "
                f"{str(transformation)}"
            )
            self.__validate_position_over_text(analyzer_result, text_len)
            anonymizer = transformation.get("anonymizer")
            anonymizer.validate(params=transformation)
            text_to_anonymize = output_text[analyzer_result.start: analyzer_result.end]
            anonymized_text = anonymizer.anonymize(
                params=transformation, text=text_to_anonymize
            )  # TODO: [ADO-2754] replace with the singleton class instance
            end_of_text = min(analyzer_result.end, last_replacement_point)
            output_text = (
<<<<<<< HEAD
                    output_text[: analyzer_result.start]
                    + new_text
                    + output_text[end_of_text:]
=======
                output_text[: analyzer_result.start]
                + anonymized_text
                + output_text[end_of_text:]
>>>>>>> 72748489
            )
            last_replacement_point = analyzer_result.start
        return output_text

    def anonymizers(self):
        """Return a list of supported anonymizers."""
        names = [p for p in self.builtin_anonymizers.keys()]
        return names

    def __validate_position_over_text(self, analyzer_result, text_len):
        if text_len < analyzer_result.start or analyzer_result.end > text_len:
            raise InvalidParamException(
                f"Invalid analyzer result: '{analyzer_result}', "
                f"original text length is only {text_len}."
            )<|MERGE_RESOLUTION|>--- conflicted
+++ resolved
@@ -44,7 +44,7 @@
                 f"{str(transformation)}"
             )
             self.__validate_position_over_text(analyzer_result, text_len)
-            anonymizer = transformation.get("anonymizer")
+            anonymizer = transformation.get("anonymizer")()
             anonymizer.validate(params=transformation)
             text_to_anonymize = output_text[analyzer_result.start: analyzer_result.end]
             anonymized_text = anonymizer.anonymize(
@@ -52,15 +52,9 @@
             )  # TODO: [ADO-2754] replace with the singleton class instance
             end_of_text = min(analyzer_result.end, last_replacement_point)
             output_text = (
-<<<<<<< HEAD
-                    output_text[: analyzer_result.start]
-                    + new_text
-                    + output_text[end_of_text:]
-=======
                 output_text[: analyzer_result.start]
                 + anonymized_text
                 + output_text[end_of_text:]
->>>>>>> 72748489
             )
             last_replacement_point = analyzer_result.start
         return output_text
